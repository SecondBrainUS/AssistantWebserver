from datetime import datetime, timedelta
from fastapi import APIRouter, Depends, Request, Response, HTTPException, Security
from fastapi.responses import HTMLResponse
from fastapi.security import HTTPAuthorizationCredentials, HTTPBearer
from starlette.responses import RedirectResponse
from starlette.middleware.sessions import SessionMiddleware
from authlib.integrations.starlette_client import OAuth
from sqlalchemy.orm import Session
from jose import jwt
from webserver.config import settings
from webserver.db.assistantdb.connection import get_db
from webserver.db.assistantdb.model import User, AuthGoogle, UserSession
import uuid
import aiomcache
import logging
import json
from webserver.db.memcache.connection import get_memcache_client
from webserver.logger_config import init_logger

init_logger()

logger = logging.getLogger(__name__)

# TODO: long term, use guest sessionid instead of userid for temp tokens during auth login process

router = APIRouter()

oauth = OAuth()
google = oauth.register(
    name='google',
    client_id=settings.GOOGLE_CLIENT_ID,
    client_secret=settings.GOOGLE_CLIENT_SECRET,
    server_metadata_url='https://accounts.google.com/.well-known/openid-configuration',
    client_kwargs={'scope': 'openid email profile'},
)

async def create_or_update_user(db: Session, provider: str, claims: dict, token: dict):
    """ Upserts the user into the database. Determines user by email."""
    email = claims.get("email")
    provider_user_id = claims.get("sub")  # For Google/Microsoft, "sub" is the unique user ID

    if not email or not provider_user_id:
        raise HTTPException(status_code=400, detail="Invalid user info from provider")

    user = db.query(User).filter(User.email == email).one_or_none()
    if not user:
        # Create new user (auto created UUID in DB and refresh into user object)
        user = User(email=email, auth_type=provider, picture=claims.get("picture"), name=claims.get("name"))
        db.add(user)
        db.commit()
        db.refresh(user)

    if provider == "google":
        # Upsert Google details
        details = db.query(AuthGoogle).filter(AuthGoogle.user_id == user.user_id).one_or_none()
        if not details:
            details = AuthGoogle(
                user_id=user.user_id,
                google_user_id=provider_user_id,
                access_token=token.get("access_token"),
                refresh_token=token.get("refresh_token"),
                token_expiry=str(token.get("expires_at"))
            )
            db.add(details)
        else:
            details.google_user_id = provider_user_id
            details.access_token = token.get("access_token")
            details.refresh_token = token.get("refresh_token")
            details.token_expiry = str(token.get("expires_at"))

    db.commit()
    return user

def create_temp_jwt_token(user_data: dict):
    """Creates a temporary JWT token for the login process"""
    payload = {
        "sub": user_data["sub"],
        "exp": datetime.utcnow() + timedelta(minutes=5),
        "token_type": "temp",
    }
    return jwt.encode(payload, settings.JWT_SECRET_KEY, algorithm=settings.JWT_ALGORITHM)

def create_tokens(user_data: dict):
    """Create access and refresh tokens"""
    # Access token payload
    access_token_expires = datetime.utcnow() + timedelta(minutes=settings.ACCESS_TOKEN_EXPIRE_MINUTES)
    access_token_payload = {
        **user_data,
        "exp": access_token_expires,
        "token_type": "access"
    }
    
    # Refresh token payload
    refresh_token_expires = datetime.utcnow() + timedelta(days=settings.REFRESH_TOKEN_EXPIRE_DAYS)
    refresh_token_payload = {
        "sub": str(user_data["sub"]),
        "exp": refresh_token_expires,
        "token_type": "refresh"
    }
    
    access_token = jwt.encode(access_token_payload, settings.JWT_SECRET_KEY, algorithm=settings.JWT_ALGORITHM)
    refresh_token = jwt.encode(refresh_token_payload, settings.JWT_REFRESH_SECRET_KEY, algorithm=settings.JWT_ALGORITHM)
    
    return access_token, refresh_token

async def verify_access_token(request: Request):
    logger.info(f"[AUTH] Verifying access token for {request.client.host}")
    access_token = request.cookies.get("access_token")

    if not access_token:
        raise HTTPException(
            status_code=401,
            detail="No access token found in cookies"
        )

    try:
        payload = jwt.decode(
            access_token,
            settings.JWT_SECRET_KEY,
            algorithms=[settings.JWT_ALGORITHM]
        )
        if payload.get("token_type") != "access":
            raise HTTPException(status_code=401, detail="Invalid token type")
        return payload
    except jwt.ExpiredSignatureError:
        raise HTTPException(status_code=401, detail="Token has expired")
    except jwt.InvalidTokenError:
        raise HTTPException(status_code=401, detail="Invalid token")
    except jwt.JWTError:
        raise HTTPException(status_code=401, detail="JWT error")

async def get_current_user(request: Request):
    pass

@router.get("/{provider}/login")
async def login(provider: str, request: Request):
    """Redirect to the provider's login page"""
    if provider not in ["google"]:
        raise HTTPException(status_code=404, detail="Provider not supported")
    redirect_uri = f"{settings.BASE_URL}/api/v1/auth/{provider}/callback"
    if provider == "google":
        return await google.authorize_redirect(request, redirect_uri)
    else:
        return {"message": "Provider not supported"}

@router.get("/{provider}/callback")
async def callback(provider: str, request: Request, response: Response, db: Session = Depends(get_db)):
    """Callback from the provider's login page. Upserts the user. Creates a temporary token and redirects"""
    if provider not in ["google"]:
        raise HTTPException(status_code=404, detail="Provider not supported")

    token = None
    userinfo = None
    if provider == "google":
        token = await google.authorize_access_token(request)
        userinfo = token.get('userinfo')
    else:
        return {"message": "Provider not supported"}

    user = await create_or_update_user(db, provider, userinfo, token)

    user_data = {
        "sub": str(user.user_id),
        "auth_type": user.auth_type
    }

    temp_jwt = create_temp_jwt_token(user_data)

    frontend_redirect = f"{settings.BASE_URL}/api/v1/auth/login-success-redirect?temp_token={temp_jwt}"
    return RedirectResponse(frontend_redirect)

@router.get("/login-success-redirect")
async def login_success_redirect(request: Request, response: Response):
    try:
        temp_token = request.query_params.get("temp_token")
        if not temp_token:
            raise HTTPException(status_code=400, detail="Missing temporary token")
            
        payload = jwt.decode(temp_token, settings.JWT_SECRET_KEY, algorithms=[settings.JWT_ALGORITHM])
        if payload.get("token_type") != "temp":
            raise HTTPException(status_code=400, detail="Invalid token type")

        user_data = {
            "sub": payload["sub"],
        }

        redirect_html = f"""
        <html>
            <head>
                <meta http-equiv="refresh" content="0;url=/login-success?temp_token={temp_token}">
            </head>
            <body>
                Redirecting...
            </body>
        </html>
        """
        return HTMLResponse(content=redirect_html)

    except Exception as e:
        logger.error(f"[AUTH] Error in login_success_redirect: {str(e)}")
        raise HTTPException(status_code=500, detail=str(e))

@router.get("/validate-token")
async def validate_token(
    request: Request, 
    response: Response, 
    db: Session = Depends(get_db),
    memcache_client: aiomcache.Client = Depends(get_memcache_client)
    ):
    try:
        temp_token = request.query_params.get("temp_token")
        if not temp_token:
            raise HTTPException(status_code=400, detail="Missing temporary token")
            
        payload = jwt.decode(temp_token, settings.JWT_SECRET_KEY, algorithms=[settings.JWT_ALGORITHM])
        if payload.get("token_type") != "temp":
            raise HTTPException(status_code=400, detail="Invalid token type")

        # TODO: move to Pydantic model or class
        user_data = {
            "sub": payload["sub"],
        }
        
        access_token, refresh_token = create_tokens(user_data)
        access_token_max_age = settings.ACCESS_TOKEN_EXPIRE_MINUTES * 60
        refresh_token_max_age = settings.REFRESH_TOKEN_EXPIRE_DAYS * 24 * 60 * 60
        access_token_expires = datetime.utcnow() + timedelta(minutes=settings.ACCESS_TOKEN_EXPIRE_MINUTES)
        refresh_token_expires = datetime.utcnow() + timedelta(days=settings.REFRESH_TOKEN_EXPIRE_DAYS)

        session_id = str(uuid.uuid4())
        
        # Set cookies
        response.set_cookie(
            key="access_token",
            value=access_token,
            secure=False if settings.SYSTEM_MODE == "dev" else True,
            httponly=True,
            samesite="lax" if settings.SYSTEM_MODE == "dev" else "strict",
            domain=None,
            path="/",
            max_age=access_token_max_age
        )

        response.set_cookie(
            key="refresh_token",
            value=refresh_token,
            secure=False if settings.SYSTEM_MODE == "dev" else True,
            httponly=True,
            samesite="lax" if settings.SYSTEM_MODE == "dev" else "strict",
            domain=None,
            path="/",
            max_age=refresh_token_max_age
        )

        response.set_cookie(
            key="session_id",
            value=session_id,
            secure=False if settings.SYSTEM_MODE == "dev" else True,
            httponly=True,
            samesite="lax" if settings.SYSTEM_MODE == "dev" else "strict",
            domain=None,
            path="/",
            max_age=settings.SESSION_ID_EXPIRE_MINUTES * 60
        )

        # Map session_id to user_id in the database and in cache
        session = UserSession(
            session_id=session_id, 
            user_id=user_data["sub"], 
            session_expires=datetime.utcnow() + timedelta(minutes=settings.SESSION_ID_EXPIRE_MINUTES),
            access_token_expires=access_token_expires,
            refresh_token_expires=refresh_token_expires,
            access_token=access_token,
            refresh_token=refresh_token
        )
        db.add(session)
        db.commit()
        db.refresh(session)

        await memcache_client.set(session_id.encode(), json.dumps(user_data).encode())

        return {"status": "success"}

    except Exception as e:
        logger.error(f"[AUTH] Error in validate_token: {str(e)}")
        raise HTTPException(status_code=500)

@router.get("/me")
async def get_user_info(request: Request):
    # Get access token from cookie
    access_token = request.cookies.get("access_token")
    session_id = request.cookies.get("session_id")
    if not access_token:
        raise HTTPException(status_code=401, detail="Not authenticated")

    if not session_id:
        raise HTTPException(status_code=401, detail="No session")
    
    try:
        payload = jwt.decode(
            access_token, 
            settings.JWT_SECRET_KEY,
            algorithms=[settings.JWT_ALGORITHM]
        )
        return payload
    except Exception as e:
        raise HTTPException(status_code=401, detail=e)

@router.post("/logout")
async def logout(response: Response):
    response.delete_cookie("access_token")
    response.delete_cookie("refresh_token")
    response.delete_cookie("session_id")
    return {"message": "Logged out successfully"}

@router.post("/refresh")
async def refresh_token(
    request: Request, 
    response: Response,
    db: Session = Depends(get_db),
    memcache_client: aiomcache.Client = Depends(get_memcache_client)
):
    refresh_token = request.cookies.get("refresh_token")
    session_id = request.cookies.get("session_id")
    
    # TODO: split
    if not refresh_token or not session_id:
        raise HTTPException(status_code=401, detail="No refresh token or session ID")
    
    try:
        # Verify refresh token
        payload = jwt.decode(
            refresh_token,
            settings.JWT_REFRESH_SECRET_KEY,
            algorithms=[settings.JWT_ALGORITHM]
        )
        if payload.get("token_type") != "refresh":
            raise HTTPException(status_code=401, detail="Invalid token type")
        
        # Get user data from database
        user = db.query(User).filter(User.user_id == payload["sub"]).first()
        if not user:
            raise HTTPException(status_code=401, detail="User not found")
        
        # Create new tokens
        user_data = {
            "sub": str(user.user_id),
            "email": user.email,
            "auth_type": user.auth_type
        }
        
        access_token, new_refresh_token = create_tokens(user_data)
        
        # Calculate new expiry times
        access_token_expires = datetime.utcnow() + timedelta(minutes=settings.ACCESS_TOKEN_EXPIRE_MINUTES)
        refresh_token_expires = datetime.utcnow() + timedelta(days=settings.REFRESH_TOKEN_EXPIRE_DAYS)
        session_expires = datetime.utcnow() + timedelta(minutes=settings.SESSION_ID_EXPIRE_MINUTES)

        # Update session in database
        session = db.query(UserSession).filter(UserSession.session_id == session_id).first()
        if not session:
            raise HTTPException(status_code=401, detail="Invalid session")

        session.session_expires = session_expires
        session.access_token_expires = access_token_expires
        session.refresh_token_expires = refresh_token_expires
        session.access_token = access_token
        session.refresh_token = new_refresh_token
        db.commit()

        # Update session in cache
        await memcache_client.set(
            session_id.encode(),
            json.dumps(user_data).encode()
        )
        
        # Set new cookies
        response.set_cookie(
            key="access_token",
            value=access_token,
            secure=False if settings.SYSTEM_MODE == "dev" else True,
            httponly=True,
            samesite="lax" if settings.SYSTEM_MODE == "dev" else "strict",
            path="/",
            max_age=settings.ACCESS_TOKEN_EXPIRE_MINUTES * 60
        )
        
        response.set_cookie(
            key="refresh_token",
            value=new_refresh_token,
            secure=False if settings.SYSTEM_MODE == "dev" else True,
            httponly=True,
            samesite="lax" if settings.SYSTEM_MODE == "dev" else "strict",
            path="/",
            max_age=settings.REFRESH_TOKEN_EXPIRE_DAYS * 24 * 60 * 60
        )

        # Update session cookie expiry
        response.set_cookie(
            key="session_id",
            value=session_id,
            secure=False if settings.SYSTEM_MODE == "dev" else True,
            httponly=True,
            samesite="lax" if settings.SYSTEM_MODE == "dev" else "strict",
            path="/",
            max_age=settings.SESSION_ID_EXPIRE_MINUTES * 60
        )
        
        return {"status": "success"}
        
    except Exception as e:
<<<<<<< HEAD
        logger.error(f"[AUTH] Error in refresh_token: {str(e)}")
        raise HTTPException(status_code=401, detail="Invalid refresh token")

# Example protected endpoint
@router.get("/protected-example")
async def protected_example(
    request: Request, 
    current_user: dict = Depends(get_current_user),
    memcache_client: aiomcache.Client = Depends(get_memcache_client)
    ):
    # Add debug logging
    logger.info(f"FIND ME")
    logger.info(f"Headers received: {dict(request.headers)}")
    logger.info(f"Current user: {current_user}")

    session_id = request.cookies.get("session_id")
    if not session_id:
        raise HTTPException(status_code=401, detail="No session ID")
    
    user_session = await memcache_client.get(session_id.encode())
    logger.info(f"User ID: {user_session.decode()}")
    return {
        "message": "This is a protected endpoint",
        "user": user_session
    }


"""
@router.post('/setcookie')
async def setcookie(request: Request, response: Response):
    response.set_cookie(
        key="ASD",
        value="ASDASDASD",
        httponly=True,
        secure=False if settings.SYSTEM_MODE == "dev" else True,
        samesite="strict",
        domain=None,
        path="/",
        max_age=settings.ACCESS_TOKEN_EXPIRE_MINUTES * 60
    )
    return {"message": "Cookie set"}

    

def create_jwt_token(user, userinfo):
    payload = {
        "sub": str(user.user_id),
        "user_id": str(user.user_id),
        "email": user.email,
        "auth_type": user.auth_type,
        "picture": userinfo.get("picture"),
        "name": userinfo.get("name")
    }
    token = jwt.encode(payload, settings.JWT_SECRET_KEY, algorithm=settings.JWT_ALGORITHM)
    return token
"""
=======
        raise HTTPException(status_code=401, detail="Invalid refresh token")
>>>>>>> 7e49c944
<|MERGE_RESOLUTION|>--- conflicted
+++ resolved
@@ -409,63 +409,5 @@
         return {"status": "success"}
         
     except Exception as e:
-<<<<<<< HEAD
         logger.error(f"[AUTH] Error in refresh_token: {str(e)}")
-        raise HTTPException(status_code=401, detail="Invalid refresh token")
-
-# Example protected endpoint
-@router.get("/protected-example")
-async def protected_example(
-    request: Request, 
-    current_user: dict = Depends(get_current_user),
-    memcache_client: aiomcache.Client = Depends(get_memcache_client)
-    ):
-    # Add debug logging
-    logger.info(f"FIND ME")
-    logger.info(f"Headers received: {dict(request.headers)}")
-    logger.info(f"Current user: {current_user}")
-
-    session_id = request.cookies.get("session_id")
-    if not session_id:
-        raise HTTPException(status_code=401, detail="No session ID")
-    
-    user_session = await memcache_client.get(session_id.encode())
-    logger.info(f"User ID: {user_session.decode()}")
-    return {
-        "message": "This is a protected endpoint",
-        "user": user_session
-    }
-
-
-"""
-@router.post('/setcookie')
-async def setcookie(request: Request, response: Response):
-    response.set_cookie(
-        key="ASD",
-        value="ASDASDASD",
-        httponly=True,
-        secure=False if settings.SYSTEM_MODE == "dev" else True,
-        samesite="strict",
-        domain=None,
-        path="/",
-        max_age=settings.ACCESS_TOKEN_EXPIRE_MINUTES * 60
-    )
-    return {"message": "Cookie set"}
-
-    
-
-def create_jwt_token(user, userinfo):
-    payload = {
-        "sub": str(user.user_id),
-        "user_id": str(user.user_id),
-        "email": user.email,
-        "auth_type": user.auth_type,
-        "picture": userinfo.get("picture"),
-        "name": userinfo.get("name")
-    }
-    token = jwt.encode(payload, settings.JWT_SECRET_KEY, algorithm=settings.JWT_ALGORITHM)
-    return token
-"""
-=======
-        raise HTTPException(status_code=401, detail="Invalid refresh token")
->>>>>>> 7e49c944
+        raise HTTPException(status_code=401, detail="Invalid refresh token")